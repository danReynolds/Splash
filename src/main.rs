--- conflicted
+++ resolved
@@ -1,19 +1,8 @@
-<<<<<<< HEAD
-#![allow(unused_features)]
-#![feature(std_misc)]
-#![feature(static_mutex)]
-#![feature(box_syntax)]
-#![feature(libc)]
-
-=======
->>>>>>> ba9b6f0a
 extern crate readline;
 extern crate combine;
 extern crate getopts;
 extern crate nix;
 extern crate libc;
-<<<<<<< HEAD
-=======
 
 #[cfg(test)]
 #[macro_use]
@@ -21,21 +10,12 @@
 
 #[macro_use]
 mod util;
->>>>>>> ba9b6f0a
 
 #[cfg(test)]
 #[macro_use]
 mod test_fixture;
 
 mod builtin;
-<<<<<<< HEAD
-mod signals;
-
-use signals::initialize_signals;
-
-fn main() {
-    initialize_signals();
-=======
 mod env;
 mod interpolate;
 mod lexer;
@@ -43,8 +23,10 @@
 mod prompt;
 mod tokenizer;
 mod file;
+mod signals;
 
 use getopts::Options;
+use signals::initialize_signals;
 
 fn main() {
     use std::env;
@@ -62,7 +44,7 @@
         return;
     }
 
->>>>>>> ba9b6f0a
+    initialize_signals();
     prompt::input_loop();
 }
 
